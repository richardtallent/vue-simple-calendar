--- conflicted
+++ resolved
@@ -20,18 +20,16 @@
 - Document new button properties, move to headerProps
 - Add and document header slot for additional buttons, etc. on the same flex row
 
-<<<<<<< HEAD
-## 6.0.2 (2021-11-20)
+## 6.0.3 (2021-11-20)
 
 - Pass URL to normalized items (fixes #190)
 - Updated dependencies
-=======
+
 ## 6.0.2 (2021-07-10)
 
 - Dependency updates
 - Fixed where not returning `CalendarMath` in calendar view component led to IDE warnings in template (#132)
 - Minor ARIA fixes.
->>>>>>> 31457846
 
 ## 6.0.1 (2021-04-27)
 
